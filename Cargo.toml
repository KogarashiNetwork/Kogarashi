[package]
authors = [
    'ashWhiteHat<phantomofrotten@gmail.com>',
    'KiriosK<KiriosK@yandex.ru>'
]
name = "zero-network"
description = 'Zero network privacy-preserving blockchain'
version = "0.1.0"
edition = "2021"
license = "Apache-2.0"
homepage = 'https://github.com/zero-network/zero/'
repository = 'https://github.com/zero-network/zero/'
readme = 'README.md'

[dependencies]
# primitive
zero-bls12-381 = { version = "0.1.10", default-features = false }
zero-crypto = { version = "0.1.10", default-features = false }
zero-elgamal = { version = "0.1.10", default-features = false }
zero-jubjub = { version = "0.1.10", default-features = false }
zero-kzg = { version = "0.1.10", default-features = false }
zero-pairing = { version = "0.1.10", default-features = false }
zero-plonk = { version = "0.1.10", default-features = false }

# pallet
confidential_transfer = { path = "./pallets/confidential_transfer", default-features = false }
pallet-plonk = { path = "./pallets/plonk", default-features = false }
pallet-encrypted-balance = { path = "./pallets/encrypted_balance", default-features = false }

[dev-dependencies]
criterion = "0.4.0"
rand = { version = "0.8", default-features = false }
rand_core = { version="0.6", default-features = false }
sp-io = { default-features = false, version = '3.0.0' }
sp-core = { default-features = false, version = '3.0.0' }
sp-runtime = { default-features = false, version = '3.0.0' }
serde = { version = "1.0.102", default-features = false, features = ["derive"] }
codec = { version = '2.0.0', default-features = false, features = ['derive'], package = 'parity-scale-codec' }
frame-system = { default-features = false, version = '3.0.0' }
frame-support = { default-features = false, version = '3.0.0' }

[workspace]
members = [
    "primitive/bls12_381",
    "primitive/crypto",
    "primitive/elgamal",
    "primitive/jubjub",
    "primitive/kzg",
    "primitive/pairing",
    "primitive/plonk",
    "pallets/confidential_transfer",
    "pallets/encrypted_balance",
    "pallets/plonk"
]

<<<<<<< HEAD
=======
[profile.release]
panic = "abort"
codegen-units = 1
overflow-checks = false
debug = true

[profile.bench]
opt-level = 3
debug = false
debug-assertions = false
overflow-checks = false
lto = true
incremental = false
codegen-units = 1

>>>>>>> 0295d07c
[features]
default = ["std"]
std = [
    'confidential_transfer/std',
    'pallet-plonk/std',
    'pallet-encrypted-balance/std',
]

[[bench]]
name = "circuit"
harness = false

[[bench]]
name = "pairing"
harness = false

[[bench]]
name = "jubjub_curve"
harness = false

[[bench]]
name = "bls12_381_curve"
harness = false

[[bench]]
name = "jubjub_field"
harness = false

[[bench]]
name = "bls12_381_field"
harness = false

[[bench]]
name = "msm"
harness = false<|MERGE_RESOLUTION|>--- conflicted
+++ resolved
@@ -14,18 +14,18 @@
 
 [dependencies]
 # primitive
-zero-bls12-381 = { version = "0.1.10", default-features = false }
-zero-crypto = { version = "0.1.10", default-features = false }
-zero-elgamal = { version = "0.1.10", default-features = false }
-zero-jubjub = { version = "0.1.10", default-features = false }
-zero-kzg = { version = "0.1.10", default-features = false }
-zero-pairing = { version = "0.1.10", default-features = false }
-zero-plonk = { version = "0.1.10", default-features = false }
+zero-bls12-381 = { path = "./primitive/bls12_381", default-features = false }
+zero-crypto = { path = "./primitive/crypto", default-features = false }
+zero-elgamal = { path = "./primitive/elgamal", default-features = false }
+zero-jubjub = { path = "./primitive/jubjub", default-features = false }
+zero-kzg = { path = "./primitive/kzg", default-features = false }
+zero-pairing = { path = "./primitive/pairing", default-features = false }
+zero-plonk = { path = "./primitive/plonk", default-features = false }
 
 # pallet
-confidential_transfer = { path = "./pallets/confidential_transfer", default-features = false }
 pallet-plonk = { path = "./pallets/plonk", default-features = false }
 pallet-encrypted-balance = { path = "./pallets/encrypted_balance", default-features = false }
+confidential_transfer = { path = "./pallets/confidential_transfer", default-features = false }
 
 [dev-dependencies]
 criterion = "0.4.0"
@@ -53,8 +53,6 @@
     "pallets/plonk"
 ]
 
-<<<<<<< HEAD
-=======
 [profile.release]
 panic = "abort"
 codegen-units = 1
@@ -70,7 +68,6 @@
 incremental = false
 codegen-units = 1
 
->>>>>>> 0295d07c
 [features]
 default = ["std"]
 std = [
@@ -80,7 +77,7 @@
 ]
 
 [[bench]]
-name = "circuit"
+name = "confidential_transfer"
 harness = false
 
 [[bench]]
