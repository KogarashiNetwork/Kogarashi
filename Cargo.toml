[package]
name = "zero-network"
description = 'Zero network blockchain'
version = "0.1.0"
authors = ['NoCtrlZ<phantomofrotten@gmail.com>']
edition = "2021"
license = "Apache-2.0"

[dependencies]
zero-jubjub = { version = "0.1", default-features = false, path = "./primitive/jubjub" }
zero-elgamal = { version = "0.1", default-features = false, path = "./primitive/elgamal" }
pallet-encrypted-balance = { version = "0.1", default-features = false, path = "./pallets/encrypted_balance" }
rand_core = { version = "0.5", features = ["std"] }

[dev-dependencies]
ed25519 = "1.3"
ed25519-dalek = "1"
rand_core = "0.6"

[workspace]
members = [
    "primitive/bls12_381",
    "primitive/crypto",
    "primitive/elgamal",
    "primitive/hash",
    "primitive/jubjub",
    "primitive/kzg",
<<<<<<< HEAD
    "pallets/confidential_transfer",
    "pallets/plonk",
    "example/plonk-circuits"
=======
    "pallets/encrypted_balance",
    "pallets/plonk"
>>>>>>> f7cf3ae0
]

[features]
default = ['std']
std = [
    'pallet-encrypted-balance/std'
]<|MERGE_RESOLUTION|>--- conflicted
+++ resolved
@@ -25,14 +25,9 @@
     "primitive/hash",
     "primitive/jubjub",
     "primitive/kzg",
-<<<<<<< HEAD
-    "pallets/confidential_transfer",
-    "pallets/plonk",
-    "example/plonk-circuits"
-=======
+    "example/plonk-circuits",
     "pallets/encrypted_balance",
     "pallets/plonk"
->>>>>>> f7cf3ae0
 ]
 
 [features]
