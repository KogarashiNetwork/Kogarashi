<<<<<<< HEAD
use crate::{
    common::Vec,
    traits::{CurveGroup, PrimeField},
};
=======
use crate::common::PrimeField;
use crate::traits::CurveGroup;
>>>>>>> 2cd90e27
use core::ops::{Add, AddAssign, Mul, MulAssign, Neg, Sub, SubAssign};

/// elliptic curve rational points group
/// rational points group behaves as abelian group
pub trait BNCurve: CurveGroup {
    // b param
    const PARAM_B: Self::Range;
    // 3b param
    const PARAM_3B: Self::Range;
    // scalar field of curve
    type Scalar: PrimeField + From<Self::Range>;
}

/// rational point affine representation
/// affine representation check that a point is infinite by the struct field
pub trait BNAffine:
    BNCurve
    + From<Self::Extended>
    + Neg<Output = Self>
    + for<'a> Neg<Output = Self>
    + Add<Self, Output = Self::Extended>
    + for<'a> Add<&'a Self, Output = Self::Extended>
    + for<'b> Add<&'b Self, Output = Self::Extended>
    + for<'a, 'b> Add<&'b Self, Output = Self::Extended>
    + Add<Self::Extended, Output = Self::Extended>
    + for<'a> Add<&'a Self::Extended, Output = Self::Extended>
    + for<'b> Add<&'b Self::Extended, Output = Self::Extended>
    + for<'a, 'b> Add<&'b Self::Extended, Output = Self::Extended>
    + Sub<Self::Extended, Output = Self::Extended>
    + for<'a> Sub<&'a Self::Extended, Output = Self::Extended>
    + for<'b> Sub<&'b Self::Extended, Output = Self::Extended>
    + for<'a, 'b> Sub<&'b Self::Extended, Output = Self::Extended>
    + Mul<Self::Scalar, Output = Self::Extended>
    + for<'a> Mul<&'a Self::Scalar, Output = Self::Extended>
    + for<'b> Mul<&'b Self::Scalar, Output = Self::Extended>
    + for<'a, 'b> Mul<&'b Self::Scalar, Output = Self::Extended>
{
    // extented coordinate representation
    type Extended: BNProjective<Affine = Self, Range = Self::Range>;

    fn to_extended(self) -> Self::Extended;

    // doubling this point
    fn double(self) -> Self::Extended;
}

/// rational point projective representation
/// projective representation check that a point is infinite by z coordinate
pub trait BNProjective:
    BNCurve
    + Into<Self::Affine>
    + From<Self::Affine>
    + Neg<Output = Self>
    + for<'a> Neg<Output = Self>
    + Add<Self, Output = Self>
    + for<'a> Add<&'a Self, Output = Self>
    + for<'b> Add<&'b Self, Output = Self>
    + for<'a, 'b> Add<&'b Self, Output = Self>
    + Add<Self::Affine, Output = Self>
    + for<'a> Add<&'a Self::Affine, Output = Self>
    + for<'b> Add<&'b Self::Affine, Output = Self>
    + for<'a, 'b> Add<&'b Self::Affine, Output = Self>
    + AddAssign
    + AddAssign<Self::Affine>
    + for<'a> AddAssign<&'a Self::Affine>
    + Sub<Self::Affine, Output = Self>
    + for<'a> Sub<&'a Self::Affine, Output = Self>
    + for<'b> Sub<&'b Self::Affine, Output = Self>
    + for<'a, 'b> Sub<&'b Self::Affine, Output = Self>
    + SubAssign
    + SubAssign<Self::Affine>
    + for<'a> SubAssign<&'a Self::Affine>
    + Mul<Self::Scalar, Output = Self>
    + for<'a> Mul<&'a Self::Scalar, Output = Self>
    + for<'b> Mul<&'b Self::Scalar, Output = Self>
    + for<'a, 'b> Mul<&'b Self::Scalar, Output = Self>
    + MulAssign<Self::Scalar>
    + for<'a> MulAssign<&'a Self::Scalar>
{
    // affine coordinate representation
    type Affine: BNAffine<Range = Self::Range, Scalar = Self::Scalar, Extended = Self>;

    fn new(x: Self::Range, y: Self::Range, z: Self::Range) -> Self;

    // get z coordinate
    fn get_z(&self) -> Self::Range;

    // convert projective to affine representation
    fn to_affine(self) -> Self::Affine;

    // doubling this point
    fn double(self) -> Self;
}<|MERGE_RESOLUTION|>--- conflicted
+++ resolved
@@ -1,12 +1,4 @@
-<<<<<<< HEAD
-use crate::{
-    common::Vec,
-    traits::{CurveGroup, PrimeField},
-};
-=======
-use crate::common::PrimeField;
-use crate::traits::CurveGroup;
->>>>>>> 2cd90e27
+use crate::traits::{CurveGroup, PrimeField};
 use core::ops::{Add, AddAssign, Mul, MulAssign, Neg, Sub, SubAssign};
 
 /// elliptic curve rational points group
