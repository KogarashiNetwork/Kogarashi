mod merkle;

use zero_plonk::prelude::*;
use zkstd::common::{Pairing, SigUtils};

use crate::{
    domain::{RollupTransactionInfo, Transaction, UserData},
    operator::Batch,
    redjubjub_circuit::check_signature,
    FieldHasher,
};
use red_jubjub::sapling_hash;

use self::merkle::check_membership;

#[derive(Debug, PartialEq, Default)]
pub struct BatchCircuit<
    P: Pairing,
    H: FieldHasher<P::ScalarField, 2>,
    const N: usize,
    const BATCH_SIZE: usize,
> {
    batch: Batch<P, H, N, BATCH_SIZE>,
}

impl<P: Pairing, H: FieldHasher<P::ScalarField, 2>, const N: usize, const BATCH_SIZE: usize>
    BatchCircuit<P, H, N, BATCH_SIZE>
{
    #[allow(dead_code)]
    #[allow(clippy::too_many_arguments)]
    pub(crate) fn new(batch: Batch<P, H, N, BATCH_SIZE>) -> Self {
        Self { batch }
    }
}

impl<P: Pairing, H: FieldHasher<P::ScalarField, 2>, const N: usize, const BATCH_SIZE: usize>
    Circuit<P> for BatchCircuit<P, H, N, BATCH_SIZE>
{
    fn circuit(&self, composer: &mut Builder<P>) -> Result<(), Error> {
        for RollupTransactionInfo {
            transaction,
            pre_root,
            post_root,
            pre_sender,
            pre_receiver,
            pre_sender_proof,
            pre_receiver_proof,
            post_sender_proof,
            post_receiver_proof,
            is_withdrawal,
        } in self.batch.transactions.iter()
        {
            let Transaction(sig, t) = transaction;

            check_membership::<P, N>(
                composer,
                pre_sender.to_field_element(),
                *pre_root,
                &pre_sender_proof.path,
                &pre_sender_proof.path_pos,
            )?;

            check_membership::<P, N>(
                composer,
                pre_receiver.to_field_element(),
                *pre_root,
                &pre_receiver_proof.path,
                &pre_receiver_proof.path_pos,
            )?;

            check_signature(
                composer,
                t.sender_address.inner().into(),
                *sig,
                sapling_hash(&sig.r(), &t.sender_address.to_bytes(), &t.to_bytes()),
            )?;

            let post_sender = UserData {
                balance: pre_sender.balance - t.amount,
                ..*pre_sender
            };

            let post_receiver = UserData {
                balance: pre_receiver.balance + t.amount,
                ..*pre_receiver
            };

            check_membership::<P, N>(
                composer,
                post_sender.to_field_element(),
                *post_root,
                &post_sender_proof.path,
                &post_sender_proof.path_pos,
            )?;

            check_membership::<P, N>(
                composer,
                post_receiver.to_field_element(),
                *post_root,
                &post_receiver_proof.path,
                &post_receiver_proof.path_pos,
            )?;
        }

        Ok(())
    }
}

#[cfg(test)]
mod tests {

    use bls_12_381::Fr;
    use ec_pairing::TatePairing;
    use jub_jub::Fp;
    use poly_commit::PublicParameters;
    use rand::rngs::StdRng;
    use rand_core::SeedableRng;
    use red_jubjub::SecretKey;
    use zero_plonk::prelude::*;
<<<<<<< HEAD
    use zksnarks::plonk::PlonkParams;
    use zkstd::common::{CurveGroup, Group};
=======
    use zkstd::common::Group;
>>>>>>> a6b4b1be

    use crate::{
        domain::{TransactionData, UserData},
        operator::RollupOperator,
        poseidon::Poseidon,
    };

    use super::BatchCircuit;

    #[test]
    fn batch_circuit_test() {
        let n = 15;
        let label = b"verify";
        let mut rng = StdRng::seed_from_u64(8349u64);
        let mut pp = PlonkParams::setup(n, BlsScalar::random(&mut rng));

        const ACCOUNT_LIMIT: usize = 3;
        const BATCH_SIZE: usize = 2;
        // Create an operator and contract
        let mut operator =
            RollupOperator::<TatePairing, Poseidon<Fr, 2>, ACCOUNT_LIMIT, BATCH_SIZE>::new(
                Poseidon::<Fr, 2>::new(),
                pp.clone(),
            );

        let alice_secret = SecretKey::new(Fp::random(&mut rng));
        let bob_secret = SecretKey::new(Fp::random(&mut rng));
        let alice_address = alice_secret.to_public_key();
        let bob_address = bob_secret.to_public_key();

        let alice = UserData::new(0, 10, alice_address);
        let bob = UserData::new(1, 0, bob_address);

        // Explicitly process data on L2. Will be changed, when communication between layers will be decided.
        operator.process_deposit(10, alice_address);
        operator.process_deposit(0, bob_address);

        // Prepared and sign transfer transactions
        let t1 =
            TransactionData::new(alice_address, bob_address, 10).signed(alice_secret, &mut rng);
        let t2 = TransactionData::new(bob_address, alice_address, 5).signed(bob_secret, &mut rng);

        assert!(operator.execute_transaction(t1).is_none());
        let ((proof, public_inputs), batch) = operator.execute_transaction(t2).unwrap();

        let (_, verifier) = Compiler::compile::<
            BatchCircuit<TatePairing, Poseidon<Fr, 2>, ACCOUNT_LIMIT, BATCH_SIZE>,
            TatePairing,
        >(&mut pp, label)
        .expect("failed to compile circuit");

        verifier
            .verify(&proof, &public_inputs)
            .expect("failed to verify proof");
    }
}<|MERGE_RESOLUTION|>--- conflicted
+++ resolved
@@ -117,12 +117,8 @@
     use rand_core::SeedableRng;
     use red_jubjub::SecretKey;
     use zero_plonk::prelude::*;
-<<<<<<< HEAD
     use zksnarks::plonk::PlonkParams;
-    use zkstd::common::{CurveGroup, Group};
-=======
     use zkstd::common::Group;
->>>>>>> a6b4b1be
 
     use crate::{
         domain::{TransactionData, UserData},
