[package]
name = "red-jubjub"
version = "0.1.0"
edition = "2021"

[dependencies]
<<<<<<< HEAD
# SBP-M1 review: fetch Substrate/Cumulus/Polkadot dependencies directly from GitHub for specific version
sp-std = { version = '3.0.0', default-features = false }
sp-core = { version = "3.0.0", default-features = false }
parity-scale-codec = { version = "2", default-features = false, features = ["derive"] }
sp-runtime = { version = "3.0.0", default-features = false }
sp-runtime-interface = { version = "3.0.0", default-features = false }
substrate-bip39 = { version = "0.4.2", default-features = false }
tiny-bip39 = { version = "0.8", default-features = false }

strum = { version = "0.20.0", features = ["derive"] }
lazy_static = { version = "1.4.0", default-features = false }
=======
zkstd = { path = "../zkstd", default-features = false }
jub-jub = { path = "../jubjub", default-features = false }
bls-12-381 = { path = "../bls12_381", default-features = false }
>>>>>>> 088b9fc5
blake2b_simd = { version = "1", default-features = false }
rand_core = { version="0.6.4", default-features = false }

[dev-dependencies]
serde_json = { version = "1.0" }
hex-literal = { version = "0.3.1" }<|MERGE_RESOLUTION|>--- conflicted
+++ resolved
@@ -4,23 +4,9 @@
 edition = "2021"
 
 [dependencies]
-<<<<<<< HEAD
-# SBP-M1 review: fetch Substrate/Cumulus/Polkadot dependencies directly from GitHub for specific version
-sp-std = { version = '3.0.0', default-features = false }
-sp-core = { version = "3.0.0", default-features = false }
-parity-scale-codec = { version = "2", default-features = false, features = ["derive"] }
-sp-runtime = { version = "3.0.0", default-features = false }
-sp-runtime-interface = { version = "3.0.0", default-features = false }
-substrate-bip39 = { version = "0.4.2", default-features = false }
-tiny-bip39 = { version = "0.8", default-features = false }
-
-strum = { version = "0.20.0", features = ["derive"] }
-lazy_static = { version = "1.4.0", default-features = false }
-=======
 zkstd = { path = "../zkstd", default-features = false }
 jub-jub = { path = "../jubjub", default-features = false }
 bls-12-381 = { path = "../bls12_381", default-features = false }
->>>>>>> 088b9fc5
 blake2b_simd = { version = "1", default-features = false }
 rand_core = { version="0.6.4", default-features = false }
 
