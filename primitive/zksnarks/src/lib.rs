#![no_std]
#![doc = include_str!("../README.md")]

<<<<<<< HEAD
extern crate alloc;

mod plonk;
mod r1cs;
mod witness;

pub use plonk::*;
pub use r1cs::*;
pub use witness::*;
=======
mod circuit;
pub mod groth16;
pub mod plonk;

pub use circuit::*;
>>>>>>> 870ca1a5
<|MERGE_RESOLUTION|>--- conflicted
+++ resolved
@@ -1,20 +1,13 @@
 #![no_std]
 #![doc = include_str!("../README.md")]
 
-<<<<<<< HEAD
 extern crate alloc;
 
-mod plonk;
 mod r1cs;
 mod witness;
 
 pub use plonk::*;
 pub use r1cs::*;
 pub use witness::*;
-=======
-mod circuit;
 pub mod groth16;
-pub mod plonk;
-
-pub use circuit::*;
->>>>>>> 870ca1a5
+pub mod plonk;