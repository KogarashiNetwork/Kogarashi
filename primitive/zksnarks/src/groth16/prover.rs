--- conflicted
+++ resolved
@@ -39,20 +39,13 @@
 
         let fft = Fft::<P::ScalarField>::new(k as usize);
 
-<<<<<<< HEAD
         // Do the calculation of H(X): A(X) * B(X) - C(X) == H(X) * T(X)
-        let h = {
-            let a = fft.idft(PointsValue(cs.a.clone()));
-            let b = fft.idft(PointsValue(cs.b.clone()));
-            let c = fft.idft(PointsValue(cs.c.clone()));
-=======
         let a = fft.idft(PointsValue(cs.a.clone()));
         let a = fft.coset_dft(a);
         let b = fft.idft(PointsValue(cs.b.clone()));
         let b = fft.coset_dft(b);
         let c = fft.idft(PointsValue(cs.c.clone()));
         let c = fft.coset_dft(c);
->>>>>>> cb55746d
 
         let mut h = &a * &b;
         h = &h - &c;
@@ -61,20 +54,9 @@
         let mut q = fft.coset_idft(q);
         q.0.truncate(fft.size() - 1);
 
-<<<<<<< HEAD
-            a = fft.divide_by_z_on_coset(a);
-            let mut a = fft.coset_idft(a);
-            a.0.truncate(fft.size() - 1);
-
-            a
-        };
-
         // Blind evaluation at precalculated points.
         // From here we do all evaluations with `msm_curve_addition` to not give access to original values.
-        let h = msm_curve_addition(&self.params.h, &h);
-=======
-        let q = msm_curve_addtion(&self.params.h, &q);
->>>>>>> cb55746d
+        let q = msm_curve_addition(&self.params.h, &q);
 
         let input_assignment = cs
             .instance
@@ -88,12 +70,8 @@
             .sorted()
             .map(|Element(_, x)| *x)
             .collect::<Vec<_>>();
-<<<<<<< HEAD
+
         let l = msm_curve_addition(&self.params.l, &aux_assignment);
-=======
-
-        let l = msm_curve_addtion(&self.params.l, &aux_assignment);
->>>>>>> cb55746d
 
         let a_inputs = msm_curve_addition(&self.params.a, &input_assignment);
         let a_aux = msm_curve_addition(&self.params.a[cs.instance_len()..], &aux_assignment);
@@ -128,12 +106,8 @@
         g_b += b2_answer;
         // rB
         g_c += b1_answer * r;
-<<<<<<< HEAD
         // Evaluations for QAP polynomials with alpha and beta shift.
-        g_c += h + l;
-=======
         g_c += q + l;
->>>>>>> cb55746d
 
         Ok(Proof::<P> {
             a: g_a.into(),
