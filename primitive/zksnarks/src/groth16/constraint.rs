use super::matrix::{Element, SparseMatrix, SparseRow};

use zkstd::common::{PrimeField, Vec};

<<<<<<< HEAD
/// An rank-1 constraint of the form a * b = c, where a, b, and c are linear combinations of wires.
#[derive(Clone, Debug, Default)]
pub struct Constraint<F: PrimeField> {
    pub a: Expression<F>,
    pub b: Expression<F>,
    pub c: Expression<F>,
=======
#[derive(Clone, Debug, Default)]
pub struct R1csStruct<F: PrimeField> {
    // matrix size
    m: usize,
    // public input size
    l: usize,
    pub(crate) a: SparseMatrix<F>,
    pub(crate) b: SparseMatrix<F>,
    pub(crate) c: SparseMatrix<F>,
>>>>>>> 66ad6ef1
}

impl<F: PrimeField> R1csStruct<F> {
    pub(crate) fn m(&self) -> usize {
        self.m
    }

    pub(crate) fn append(&mut self, a: SparseRow<F>, b: SparseRow<F>, c: SparseRow<F>) {
        self.a.0.push(a);
        self.b.0.push(b);
        self.c.0.push(c);
        self.m += 1;
    }

    pub(crate) fn evaluate(
        &self,
        instance: &Vec<Element<F>>,
        witness: &Vec<Element<F>>,
    ) -> (Vec<F>, Vec<F>, Vec<F>) {
        let (mut a_evals, mut b_evals, mut c_evals) = (Vec::new(), Vec::new(), Vec::new());
        self.a
            .0
            .iter()
            .zip(self.b.0.iter())
            .zip(self.c.0.iter())
            .for_each(|((a, b), c)| {
                a_evals.push(a.evaluate(&instance, &witness));
                b_evals.push(b.evaluate(&instance, &witness));
                c_evals.push(c.evaluate(&instance, &witness));
            });
        (a_evals, b_evals, c_evals)
    }
}<|MERGE_RESOLUTION|>--- conflicted
+++ resolved
@@ -2,14 +2,6 @@
 
 use zkstd::common::{PrimeField, Vec};
 
-<<<<<<< HEAD
-/// An rank-1 constraint of the form a * b = c, where a, b, and c are linear combinations of wires.
-#[derive(Clone, Debug, Default)]
-pub struct Constraint<F: PrimeField> {
-    pub a: Expression<F>,
-    pub b: Expression<F>,
-    pub c: Expression<F>,
-=======
 #[derive(Clone, Debug, Default)]
 pub struct R1csStruct<F: PrimeField> {
     // matrix size
@@ -19,7 +11,6 @@
     pub(crate) a: SparseMatrix<F>,
     pub(crate) b: SparseMatrix<F>,
     pub(crate) c: SparseMatrix<F>,
->>>>>>> 66ad6ef1
 }
 
 impl<F: PrimeField> R1csStruct<F> {
@@ -46,9 +37,9 @@
             .zip(self.b.0.iter())
             .zip(self.c.0.iter())
             .for_each(|((a, b), c)| {
-                a_evals.push(a.evaluate(&instance, &witness));
-                b_evals.push(b.evaluate(&instance, &witness));
-                c_evals.push(c.evaluate(&instance, &witness));
+                a_evals.push(a.evaluate(instance, witness));
+                b_evals.push(b.evaluate(instance, witness));
+                c_evals.push(c.evaluate(instance, witness));
             });
         (a_evals, b_evals, c_evals)
     }
