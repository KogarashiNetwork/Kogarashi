[package]
authors = ['NoCtrlZ<phantomofrotten@gmail.com>']
description = 'twisted edwards curve implementation'
name = "zero-jubjub"
version = "0.1.0"
edition = "2021"
license = "Apache-2.0"

[dependencies]
serde = { version = "1", default-features = false, features = ["derive"] }
parity-scale-codec = { version = "2", default-features = false, features = ["derive"] }
rand_core = { version="0.6", default-features = false }
sp-std = { version = '3.0.0', default-features = false }

[dev-dependencies]
rand = { version = "0.8", default-features = false }
rand_xorshift = { version = "0.3", default-features = false }
<<<<<<< HEAD
proptest = "1"
=======
proptest = "1"
libc-print = "0.1.16"
>>>>>>> 27d40029
<|MERGE_RESOLUTION|>--- conflicted
+++ resolved
@@ -15,9 +15,5 @@
 [dev-dependencies]
 rand = { version = "0.8", default-features = false }
 rand_xorshift = { version = "0.3", default-features = false }
-<<<<<<< HEAD
 proptest = "1"
-=======
-proptest = "1"
-libc-print = "0.1.16"
->>>>>>> 27d40029
+libc-print = "0.1.16"