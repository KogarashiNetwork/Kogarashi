use crate::fr::Fr;

/// Elliptic curve affine point
pub trait Coordinate {
    fn identity() -> Self;

    fn is_identity(&self) -> bool;

<<<<<<< HEAD
    fn is_identity(&self) -> bool;
=======
    fn constant_b() -> Fr;
>>>>>>> 8a71b3a8

    fn is_on_curve(&self) -> bool;
}<|MERGE_RESOLUTION|>--- conflicted
+++ resolved
@@ -6,11 +6,7 @@
 
     fn is_identity(&self) -> bool;
 
-<<<<<<< HEAD
-    fn is_identity(&self) -> bool;
-=======
     fn constant_b() -> Fr;
->>>>>>> 8a71b3a8
 
     fn is_on_curve(&self) -> bool;
 }