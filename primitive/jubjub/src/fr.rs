use crate::error::Error;
use zero_crypto::arithmetic::bits_256::*;
use zero_crypto::common::*;
use zero_crypto::dress::field::*;

#[derive(Debug, Clone, Copy, Decode, Encode)]
pub struct Fr(pub(crate) [u64; 4]);

const MODULUS: [u64; 4] = [
    0xd0970e5ed6f72cb7,
    0xa6682093ccc81082,
    0x06673b0101343b00,
    0x0e7db4ea6533afa9,
];

const GENERATOR: [u64; 4] = [2, 0, 0, 0];

const IDENTITY: [u64; 4] = [
    2735949640168245209,
    17516141824802482000,
    10602903914100036852,
    695520747347596742,
];

/// R = 2^256 mod r
const R: [u64; 4] = [
    0x25f80bb3b99607d9,
    0xf315d62f66b6e750,
    0x932514eeeb8814f4,
    0x09a6fc6f479155c6,
];

/// R^2 = 2^512 mod r
const R2: [u64; 4] = [
    0x67719aa495e57731,
    0x51b0cef09ce3fc26,
    0x69dab7fac026e9a5,
    0x04f6547b8d127688,
];

/// R^3 = 2^768 mod r
const R3: [u64; 4] = [
    0xe0d6c6563d830544,
    0x323e3883598d0f85,
    0xf0fea3004c2e2ba8,
    0x05874f84946737ec,
];

pub const INV: u64 = 0x1ba3a358ef788ef9;

const S: usize = 1;

const ROOT_OF_UNITY: Fr = Fr([
    0xaa9f02ab1d6124de,
    0xb3524a6466112932,
    0x7342261215ac260b,
    0x4d6b87b1da259e2,
]);

fft_field_operation!(
    Fr,
    MODULUS,
    GENERATOR,
    IDENTITY,
    INV,
    ROOT_OF_UNITY,
    R2,
    R3,
    S
);

impl Fr {
    pub(crate) const fn zero() -> Self {
        Self(zero())
    }

    pub(crate) const fn one() -> Self {
        Self(one(R2, MODULUS, INV))
    }

    pub(crate) const fn to_mont_form(val: [u64; 4]) -> Self {
        Self(to_mont_form(val, R2, MODULUS, INV))
    }

    pub fn from_hex(hex: &str) -> Result<Fr, Error> {
        let max_len = 64;
        let hex = hex.strip_prefix("0x").unwrap_or(hex);
        let length = hex.len();
        if length > max_len {
            return Err(Error::HexStringTooLong);
        }
        let hex_bytes = hex.as_bytes();

        let mut hex: [[u8; 16]; 4] = [[0; 16]; 4];
        for i in 0..max_len {
            hex[i / 16][i % 16] = if i >= length {
                0
            } else {
                match hex_bytes[length - i - 1] {
                    48..=57 => hex_bytes[length - i - 1] - 48,
                    65..=70 => hex_bytes[length - i - 1] - 55,
                    97..=102 => hex_bytes[length - i - 1] - 87,
                    _ => return Err(Error::HexStringInvalid),
                }
            };
        }
        let mut limbs: [u64; 4] = [0; 4];
        for i in 0..hex.len() {
            limbs[i] = Fr::bytes_to_u64(&hex[i]).unwrap();
        }
        Ok(Fr(mul(limbs, R2, MODULUS, INV)))
    }

    fn as_bytes(&self) -> [u8; 64] {
        let mut bytes: [u8; 64] = [0; 64];
        let mut index = 15;
        for i in 0..self.0.len() {
            let mut number = self.0[i];
            for n in 0..16 {
                let quotient = number as u128 / 16_u128.pow(15 - n as u32);
                bytes[index - n] = quotient as u8;
                number = (number as u128 % 16_u128.pow(15 - n as u32)) as u64;
            }
            index += 16;
        }
        bytes
    }

    fn bytes_to_u64(bytes: &[u8; 16]) -> Result<u64, Error> {
        let mut res: u64 = 0;
        for (i, byte) in bytes.iter().enumerate() {
            res += match byte {
                0..=15 => 16u64.pow(i as u32) * (*byte as u64),
                _ => return Err(Error::BytesInvalid),
            }
        }
        Ok(res)
    }
}

#[cfg(test)]
mod tests {
    use super::*;
    use crate::coordinate::JubjubProjective;
    use proptest::prelude::*;

<<<<<<< HEAD
    #[test]
    fn test_is_zero() {
        let fr = Fr([0; 4]);
        assert!(fr.is_zero());
        let fr = Fr([0, 0, 0, 1]);
        assert!(!fr.is_zero());
    }

    #[test]
    fn test_fmt_and_to_bin() {
        let _fr = Fr([
            0xd0970e5ed6f72cb7,
            0xa6682093ccc81082,
            0x06673b0101343b00,
            0x0e7db4ea6533afa9,
        ]);
    }

=======
>>>>>>> f6f6be15
    proptest! {
        #![proptest_config(ProptestConfig::with_cases(50))]
        #[test]
        fn test_binary_method(x in any::<u16>()) {
            let fr = Fr::from_u64(x as u64);
            let g = JubjubProjective::GENERATOR;
            let mul = g * fr;
            let rev_mul = g * fr;
            assert_eq!(mul, rev_mul);

            let mut acc = JubjubProjective::IDENTITY;
            for _ in 0..x {
                acc += g;
            }

            assert_eq!(acc, mul);
        }
    }

    #[test]
    fn test_from_hex() {
        let a = Fr::from_hex("0x64774b84f38512bf6730d2a0f6b0f6241eabfffeb153ffffb9feffffffffaaab")
            .unwrap();
        assert_eq!(
            a,
            Fr([
                0x4ddc8f91e171cd75,
                0x9b925835a7d203fb,
                0x0cdb538ead47e463,
                0x01a19f85f00d79b8,
            ])
        )
    }

    #[test]
    fn test_cmp() {
        let a = Fr::from_hex("0x6fa7bab5fb3a644af160302de3badc0958601b445c9713d2b7cdba213809ad82")
            .unwrap();
        let b = Fr::from_hex("0x6fa7bab5fb3a644af160302de3badc0958601b445c9713d2b7cdba213809ad83")
            .unwrap();

        assert!(a <= a);
        assert!(a >= a);
        assert!(a == a);
        assert!(a < b);
        assert!(a <= b);
        assert!(a != b);
    }
}<|MERGE_RESOLUTION|>--- conflicted
+++ resolved
@@ -144,27 +144,6 @@
     use crate::coordinate::JubjubProjective;
     use proptest::prelude::*;
 
-<<<<<<< HEAD
-    #[test]
-    fn test_is_zero() {
-        let fr = Fr([0; 4]);
-        assert!(fr.is_zero());
-        let fr = Fr([0, 0, 0, 1]);
-        assert!(!fr.is_zero());
-    }
-
-    #[test]
-    fn test_fmt_and_to_bin() {
-        let _fr = Fr([
-            0xd0970e5ed6f72cb7,
-            0xa6682093ccc81082,
-            0x06673b0101343b00,
-            0x0e7db4ea6533afa9,
-        ]);
-    }
-
-=======
->>>>>>> f6f6be15
     proptest! {
         #![proptest_config(ProptestConfig::with_cases(50))]
         #[test]
