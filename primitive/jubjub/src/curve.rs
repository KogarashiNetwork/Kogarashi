--- conflicted
+++ resolved
@@ -39,10 +39,10 @@
     y: Fr,
 }
 
-<<<<<<< HEAD
 impl DigitalSig for JubjubAffine {
     const LENGTH: usize = 32;
-=======
+}
+
 impl Add for JubjubAffine {
     type Output = JubjubExtended;
 
@@ -84,7 +84,6 @@
     fn mul(self, rhs: JubjubAffine) -> Self::Output {
         scalar_point(rhs.to_extended(), &self)
     }
->>>>>>> f3906cd9
 }
 
 impl JubjubAffine {
@@ -109,13 +108,14 @@
     z: Fr,
 }
 
-<<<<<<< HEAD
-impl JubjubExtend {
+impl JubjubExtended {
     pub fn batch_normalize<'a>(
-        y: &'a mut [JubjubExtend],
+        y: &'a mut [JubjubExtended],
     ) -> impl Iterator<Item = JubjubAffine> + 'a {
         y.iter().map(|p| JubjubAffine::from(*p))
-=======
+    }
+}
+
 impl Add for JubjubExtended {
     type Output = JubjubExtended;
 
@@ -134,9 +134,10 @@
             t: -self.t,
             z: self.z,
         }
->>>>>>> f3906cd9
-    }
-
+    }
+}
+
+impl JubjubExtended {
     pub(crate) fn to_bytes(self) -> [u8; Self::LENGTH] {
         let mut tmp = self.x.to_bytes();
         let u = self.y.to_bytes();
@@ -146,7 +147,7 @@
     }
 }
 
-impl DigitalSig for JubjubExtend {
+impl DigitalSig for JubjubExtended {
     const LENGTH: usize = 32;
 }
 
