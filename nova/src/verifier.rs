--- conflicted
+++ resolved
@@ -42,15 +42,8 @@
             let (instance, witness, commit_t) = prover.prove(&r1cs_to_fold, &running_r1cs);
             let verified_instance = Verifier::verify(commit_t, &r1cs_to_fold, &running_r1cs);
             assert_eq!(instance, verified_instance);
-<<<<<<< HEAD
             running_r1cs = running_r1cs.update(&instance, &witness);
+            assert!(running_r1cs.is_sat())
         }
-
-        assert!(running_r1cs.is_sat())
-=======
-            relaxed_r1cs = relaxed_r1cs.update(&instance, &witness);
-            assert!(relaxed_r1cs.is_sat());
-        }
->>>>>>> 11c4bfdb
     }
 }