--- conflicted
+++ resolved
@@ -23,17 +23,12 @@
     c: SparseMatrix<C::Scalar>,
 
     // 2. Instance
-    // r1cs instance includes public inputs and outputs
+    // r1cs instance includes one constant and public inputs and outputs
     x: DenseVectors<C::Scalar>,
 
     // 3. Witness
-<<<<<<< HEAD
     // r1cs witness includes private inputs and intermediate value
     w: DenseVectors<C::Scalar>,
-=======
-    // r1cs instance includes ONE constant, public inputs and outputs
-    x: DenseVectors<C::Base>,
->>>>>>> df0ee349
 }
 
 impl<C: CircuitDriver> R1cs<C> {
